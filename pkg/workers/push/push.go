package push

import (
	"crypto/ecdsa"
	"crypto/md5"
	"crypto/tls"
	"encoding/hex"
	"errors"
	"fmt"
	"path/filepath"
	"runtime"
	"time"

	"github.com/cozy/cozy-stack/pkg/config"
	"github.com/cozy/cozy-stack/pkg/instance"
	"github.com/cozy/cozy-stack/pkg/jobs"
	"github.com/cozy/cozy-stack/pkg/oauth"

	multierror "github.com/hashicorp/go-multierror"

	fcm "github.com/appleboy/go-fcm"

	apns "github.com/sideshow/apns2"
	apns_cert "github.com/sideshow/apns2/certificate"
	apns_payload "github.com/sideshow/apns2/payload"
	apns_token "github.com/sideshow/apns2/token"
)

var (
	fcmClient *fcm.Client
	iosClient *apns.Client
)

func init() {
	jobs.AddWorker(&jobs.WorkerConfig{
		WorkerType:   "push",
		Concurrency:  runtime.NumCPU(),
		MaxExecCount: 2,
		Timeout:      10 * time.Second,
		WorkerInit:   Init,
		WorkerFunc:   Worker,
	})
}

// Message contains a push notification request.
type Message struct {
	Source      string `json:"source"`
	ClientID    string `json:"client_id,omitempty"`
	Platform    string `json:"platform,omitempty"`
	DeviceToken string `json:"device_token,omitempty"`
	Title       string `json:"title,omitempty"`
	Message     string `json:"message,omitempty"`
	Priority    string `json:"priority,omitempty"`
	Sound       string `json:"sound,omitempty"`
	Collapsible bool   `json:"collapsible,omitempty"`

	Data map[string]interface{} `json:"data,omitempty"`
}

// Init initializes the necessary global clients
func Init() (err error) {
	conf := config.GetConfig().Notifications

	if conf.AndroidAPIKey != "" {
		fcmClient, err = fcm.NewClient(conf.AndroidAPIKey)
		if err != nil {
			return
		}
	}

	if conf.IOSCertificateKeyPath != "" {
		var authKey *ecdsa.PrivateKey
		var certificateKey tls.Certificate

		switch filepath.Ext(conf.IOSCertificateKeyPath) {
		case ".p12":
			certificateKey, err = apns_cert.FromP12File(
				conf.IOSCertificateKeyPath, conf.IOSCertificatePassword)
		case ".pem":
			certificateKey, err = apns_cert.FromPemFile(
				conf.IOSCertificateKeyPath, conf.IOSCertificatePassword)
		case ".p8":
			authKey, err = apns_token.AuthKeyFromFile(conf.IOSCertificateKeyPath)
		default:
			err = errors.New("wrong certificate key extension")
		}
		if err != nil {
			return err
		}

		if authKey != nil {
			t := &apns_token.Token{
				AuthKey: authKey,
				KeyID:   conf.IOSKeyID,
				TeamID:  conf.IOSTeamID,
			}
			iosClient = apns.NewTokenClient(t)
		} else {
			iosClient = apns.NewClient(certificateKey)
		}
		if conf.Development {
			iosClient = iosClient.Development()
		} else {
			iosClient = iosClient.Production()
		}
	}
	return
}

// Worker is the worker that just logs its message (useful for debugging)
func Worker(ctx *jobs.WorkerContext) error {
	var msg Message
	if err := ctx.UnmarshalMessage(&msg); err != nil {
		return err
	}
	if msg.ClientID != "" {
		inst, err := instance.Get(ctx.Domain())
		if err != nil {
			return err
		}
		c, err := oauth.FindClient(inst, msg.ClientID)
		if err != nil {
			return err
		}
		msg.Platform = c.NotificationPlatform
		msg.DeviceToken = c.NotificationDeviceToken
	}
	switch msg.Platform {
	case oauth.AndroidPlatform:
		return pushToAndroid(ctx, &msg)
	case oauth.IOSPlatform:
		return pushToIOS(ctx, &msg)
	default:
		return fmt.Errorf("notifications: unknown platform %q", msg.Platform)
	}
}

// Firebase Cloud Messaging HTTP Protocol
// https://firebase.google.com/docs/cloud-messaging/http-server-ref
func pushToAndroid(ctx *jobs.WorkerContext, msg *Message) error {
	if fcmClient == nil {
		ctx.Logger().Warn("Could not send android notification: not configured")
		return nil
	}

	var priority string
	if msg.Priority == "high" {
		priority = "high"
	}

	n := &fcm.Notification{
		Body:  msg.Message,
		Title: msg.Title,
		Sound: msg.Sound,
	}
	notification := &fcm.Message{
<<<<<<< HEAD
		To:           msg.DeviceToken,
		Priority:     priority,
		Notification: n,
	}
	if msg.Collapsible {
		notification.CollapseKey = hashSource(msg.Source)
	}
	if l := len(msg.Data); l > 0 {
		notification.Data = make(map[string]interface{}, l)
=======
		To:       msg.DeviceToken,
		Priority: priority,
		Notification: &fcm.Notification{
			Sound: msg.Sound,
		},
		Data: map[string]interface{}{
			"topic":             msg.Topic,
			"content-available": 1,
			"title":             msg.Title,
			"body":              msg.Message,
		},
	}
	if len(msg.Data) > 0 {
>>>>>>> ecba6bc7
		for k, v := range msg.Data {
			notification.Data[k] = v
		}
	}

	res, err := fcmClient.Send(notification)
	if err != nil {
		return err
	}
	if res.Failure == 0 {
		return nil
	}

	var errm error
	for _, result := range res.Results {
		if err = result.Error; err != nil {
			if errm != nil {
				errm = multierror.Append(errm, err)
			} else {
				errm = err
			}
		}
	}

	return errm
}

func pushToIOS(ctx *jobs.WorkerContext, msg *Message) error {
	if iosClient == nil {
		ctx.Logger().Warn("Could not send iOS notification: not configured")
		return nil
	}

	var priority int
	if msg.Priority == "normal" {
		priority = apns.PriorityLow
	} else {
		priority = apns.PriorityHigh
	}

	payload := apns_payload.NewPayload().
		AlertTitle(msg.Title).
		Alert(msg.Message).
		Sound(msg.Sound)

	for k, v := range msg.Data {
		payload.Custom(k, v)
	}

	notification := &apns.Notification{
		DeviceToken: msg.DeviceToken,
		Payload:     payload,
		Priority:    priority,
		CollapseID:  hashSource(msg.Source), // CollapseID should not exceed 64 bytes
	}

	res, err := iosClient.PushWithContext(ctx, notification)
	if err != nil {
		return err
	}
	if res.StatusCode != 200 {
		return fmt.Errorf("failed to push apns notification: %d %s", res.StatusCode, res.Reason)
	}
	return nil
}

func hashSource(source string) string {
	h := md5.New()
	h.Write([]byte(source))
	return hex.EncodeToString(h.Sum(nil))
}<|MERGE_RESOLUTION|>--- conflicted
+++ resolved
@@ -148,40 +148,24 @@
 		priority = "high"
 	}
 
-	n := &fcm.Notification{
-		Body:  msg.Message,
-		Title: msg.Title,
-		Sound: msg.Sound,
-	}
 	notification := &fcm.Message{
-<<<<<<< HEAD
 		To:           msg.DeviceToken,
 		Priority:     priority,
-		Notification: n,
+		Notification: &fcm.Notification{Sound: msg.Sound},
+		Data: map[string]interface{}{
+			// Fields required by phonegap-plugin-push
+			// see: https://github.com/phonegap/phonegap-plugin-push/blob/master/docs/PAYLOAD.md#android-behaviour
+			"content-available": true,
+
+			"title": msg.Title,
+			"body":  msg.Message,
+		},
 	}
 	if msg.Collapsible {
 		notification.CollapseKey = hashSource(msg.Source)
 	}
-	if l := len(msg.Data); l > 0 {
-		notification.Data = make(map[string]interface{}, l)
-=======
-		To:       msg.DeviceToken,
-		Priority: priority,
-		Notification: &fcm.Notification{
-			Sound: msg.Sound,
-		},
-		Data: map[string]interface{}{
-			"topic":             msg.Topic,
-			"content-available": 1,
-			"title":             msg.Title,
-			"body":              msg.Message,
-		},
-	}
-	if len(msg.Data) > 0 {
->>>>>>> ecba6bc7
-		for k, v := range msg.Data {
-			notification.Data[k] = v
-		}
+	for k, v := range msg.Data {
+		notification.Data[k] = v
 	}
 
 	res, err := fcmClient.Send(notification)
